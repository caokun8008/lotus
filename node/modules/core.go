--- conflicted
+++ resolved
@@ -103,13 +103,5 @@
 		}
 		res = append(res, addrs...)
 	}
-<<<<<<< HEAD
-	return addrs, nil
-=======
 	return res, nil
-}
-
-func SetupJournal(lr repo.LockedRepo) error {
-	return journal.InitializeSystemJournal(filepath.Join(lr.Path(), "journal"))
->>>>>>> 3a34856d
 }