--- conflicted
+++ resolved
@@ -319,33 +319,18 @@
 
 		SealingSchedDiag func(context.Context) (interface{}, error) `perm:"admin"`
 
-<<<<<<< HEAD
-		StorageList          func(context.Context) (map[stores.ID][]stores.Decl, error)                                                                                          `perm:"admin"`
-		StorageLocal         func(context.Context) (map[stores.ID]string, error)                                                                                                 `perm:"admin"`
-		StorageStat          func(context.Context, stores.ID) (fsutil.FsStat, error)                                                                                             `perm:"admin"`
-		StorageAttach        func(context.Context, stores.StorageInfo, fsutil.FsStat) error                                                                                      `perm:"admin" retry:"true"`
-		StorageDeclareSector func(context.Context, stores.ID, abi.SectorID, storiface.SectorFileType, bool) error                                                                `perm:"admin"`
-		StorageDropSector    func(context.Context, stores.ID, abi.SectorID, storiface.SectorFileType) error                                                                      `perm:"admin"`
-		StorageFindSector    func(context.Context, abi.SectorID, storiface.SectorFileType, abi.RegisteredSealProof, bool) ([]stores.SectorStorageInfo, error)                    `perm:"admin"`
-		StorageInfo          func(context.Context, stores.ID) (stores.StorageInfo, error)                                                                                        `perm:"admin"`
-		StorageBestAlloc     func(ctx context.Context, allocate storiface.SectorFileType, spt abi.RegisteredSealProof, sealing storiface.PathType) ([]stores.StorageInfo, error) `perm:"admin"`
-		StorageReportHealth  func(ctx context.Context, id stores.ID, report stores.HealthReport) error                                                                           `perm:"admin"`
-		StorageLock          func(ctx context.Context, sector abi.SectorID, read storiface.SectorFileType, write storiface.SectorFileType) error                                 `perm:"admin"`
-		StorageTryLock       func(ctx context.Context, sector abi.SectorID, read storiface.SectorFileType, write storiface.SectorFileType) (bool, error)                         `perm:"admin"`
-=======
-		StorageList          func(context.Context) (map[stores.ID][]stores.Decl, error)                                                                             `perm:"admin"`
-		StorageLocal         func(context.Context) (map[stores.ID]string, error)                                                                                    `perm:"admin"`
-		StorageStat          func(context.Context, stores.ID) (fsutil.FsStat, error)                                                                                `perm:"admin"`
-		StorageAttach        func(context.Context, stores.StorageInfo, fsutil.FsStat) error                                                                         `perm:"admin"`
-		StorageDeclareSector func(context.Context, stores.ID, abi.SectorID, stores.SectorFileType, bool) error                                                      `perm:"admin"`
-		StorageDropSector    func(context.Context, stores.ID, abi.SectorID, stores.SectorFileType) error                                                            `perm:"admin"`
-		StorageFindSector    func(context.Context, abi.SectorID, stores.SectorFileType, abi.SectorSize, bool) ([]stores.SectorStorageInfo, error)                   `perm:"admin"`
-		StorageInfo          func(context.Context, stores.ID) (stores.StorageInfo, error)                                                                           `perm:"admin"`
-		StorageBestAlloc     func(ctx context.Context, allocate stores.SectorFileType, ssize abi.SectorSize, sealing stores.PathType) ([]stores.StorageInfo, error) `perm:"admin"`
-		StorageReportHealth  func(ctx context.Context, id stores.ID, report stores.HealthReport) error                                                              `perm:"admin"`
-		StorageLock          func(ctx context.Context, sector abi.SectorID, read stores.SectorFileType, write stores.SectorFileType) error                          `perm:"admin"`
-		StorageTryLock       func(ctx context.Context, sector abi.SectorID, read stores.SectorFileType, write stores.SectorFileType) (bool, error)                  `perm:"admin"`
->>>>>>> 194f5637
+		StorageList          func(context.Context) (map[stores.ID][]stores.Decl, error)                                                                                   `perm:"admin"`
+		StorageLocal         func(context.Context) (map[stores.ID]string, error)                                                                                          `perm:"admin"`
+		StorageStat          func(context.Context, stores.ID) (fsutil.FsStat, error)                                                                                      `perm:"admin"`
+		StorageAttach        func(context.Context, stores.StorageInfo, fsutil.FsStat) error                                                                               `perm:"admin"`
+		StorageDeclareSector func(context.Context, stores.ID, abi.SectorID, storiface.SectorFileType, bool) error                                                         `perm:"admin"`
+		StorageDropSector    func(context.Context, stores.ID, abi.SectorID, storiface.SectorFileType) error                                                               `perm:"admin"`
+		StorageFindSector    func(context.Context, abi.SectorID, storiface.SectorFileType, abi.SectorSize, bool) ([]stores.SectorStorageInfo, error)                      `perm:"admin"`
+		StorageInfo          func(context.Context, stores.ID) (stores.StorageInfo, error)                                                                                 `perm:"admin"`
+		StorageBestAlloc     func(ctx context.Context, allocate storiface.SectorFileType, ssize abi.SectorSize, sealing storiface.PathType) ([]stores.StorageInfo, error) `perm:"admin"`
+		StorageReportHealth  func(ctx context.Context, id stores.ID, report stores.HealthReport) error                                                                    `perm:"admin"`
+		StorageLock          func(ctx context.Context, sector abi.SectorID, read storiface.SectorFileType, write storiface.SectorFileType) error                          `perm:"admin"`
+		StorageTryLock       func(ctx context.Context, sector abi.SectorID, read storiface.SectorFileType, write storiface.SectorFileType) (bool, error)                  `perm:"admin"`
 
 		DealsImportData                       func(ctx context.Context, dealPropCid cid.Cid, file string) error `perm:"write"`
 		DealsList                             func(ctx context.Context) ([]api.MarketDeal, error)               `perm:"read"`
@@ -1316,13 +1301,8 @@
 	return c.Internal.StorageDropSector(ctx, storageId, s, ft)
 }
 
-<<<<<<< HEAD
-func (c *StorageMinerStruct) StorageFindSector(ctx context.Context, si abi.SectorID, types storiface.SectorFileType, spt abi.RegisteredSealProof, allowFetch bool) ([]stores.SectorStorageInfo, error) {
-	return c.Internal.StorageFindSector(ctx, si, types, spt, allowFetch)
-=======
-func (c *StorageMinerStruct) StorageFindSector(ctx context.Context, si abi.SectorID, types stores.SectorFileType, ssize abi.SectorSize, allowFetch bool) ([]stores.SectorStorageInfo, error) {
+func (c *StorageMinerStruct) StorageFindSector(ctx context.Context, si abi.SectorID, types storiface.SectorFileType, ssize abi.SectorSize, allowFetch bool) ([]stores.SectorStorageInfo, error) {
 	return c.Internal.StorageFindSector(ctx, si, types, ssize, allowFetch)
->>>>>>> 194f5637
 }
 
 func (c *StorageMinerStruct) StorageList(ctx context.Context) (map[stores.ID][]stores.Decl, error) {
@@ -1341,13 +1321,8 @@
 	return c.Internal.StorageInfo(ctx, id)
 }
 
-<<<<<<< HEAD
-func (c *StorageMinerStruct) StorageBestAlloc(ctx context.Context, allocate storiface.SectorFileType, spt abi.RegisteredSealProof, pt storiface.PathType) ([]stores.StorageInfo, error) {
-	return c.Internal.StorageBestAlloc(ctx, allocate, spt, pt)
-=======
-func (c *StorageMinerStruct) StorageBestAlloc(ctx context.Context, allocate stores.SectorFileType, ssize abi.SectorSize, pt stores.PathType) ([]stores.StorageInfo, error) {
+func (c *StorageMinerStruct) StorageBestAlloc(ctx context.Context, allocate storiface.SectorFileType, ssize abi.SectorSize, pt storiface.PathType) ([]stores.StorageInfo, error) {
 	return c.Internal.StorageBestAlloc(ctx, allocate, ssize, pt)
->>>>>>> 194f5637
 }
 
 func (c *StorageMinerStruct) StorageReportHealth(ctx context.Context, id stores.ID, report stores.HealthReport) error {
